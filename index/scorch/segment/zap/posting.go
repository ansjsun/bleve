//  Copyright (c) 2017 Couchbase, Inc.
//
// Licensed under the Apache License, Version 2.0 (the "License");
// you may not use this file except in compliance with the License.
// You may obtain a copy of the License at
//
// 		http://www.apache.org/licenses/LICENSE-2.0
//
// Unless required by applicable law or agreed to in writing, software
// distributed under the License is distributed on an "AS IS" BASIS,
// WITHOUT WARRANTIES OR CONDITIONS OF ANY KIND, either express or implied.
// See the License for the specific language governing permissions and
// limitations under the License.

package zap

import (
	"bytes"
	"encoding/binary"
	"fmt"
	"math"
	"reflect"

	"github.com/RoaringBitmap/roaring"
	"github.com/Smerity/govarint"
	"github.com/blevesearch/bleve/index/scorch/segment"
	"github.com/blevesearch/bleve/size"
)

var reflectStaticSizePostingsList int
var reflectStaticSizePostingsIterator int
var reflectStaticSizePosting int
var reflectStaticSizeLocation int

func init() {
	var pl PostingsList
	reflectStaticSizePostingsList = int(reflect.TypeOf(pl).Size())
	var pi PostingsIterator
	reflectStaticSizePostingsIterator = int(reflect.TypeOf(pi).Size())
	var p Posting
	reflectStaticSizePosting = int(reflect.TypeOf(p).Size())
	var l Location
	reflectStaticSizeLocation = int(reflect.TypeOf(l).Size())
}

// FST or vellum value (uint64) encoding is determined by the top two
// highest-order or most significant bits...
//
//  encoding  : MSB
//  name      : 63  62  61...to...bit #0 (LSB)
//  ----------+---+---+---------------------------------------------------
//   general  : 0 | 0 | 62-bits of postingsOffset.
//   ~        : 0 | 1 | reserved for future.
//   1-hit    : 1 | 0 | 31-bits of positive float31 norm | 31-bits docNum.
//   ~        : 1 | 1 | reserved for future.
//
// Encoding "general" is able to handle all cases, where the
// postingsOffset points to more information about the postings for
// the term.
//
// Encoding "1-hit" is used to optimize a commonly seen case when a
// term has only a single hit.  For example, a term in the _id field
// will have only 1 hit.  The "1-hit" encoding is used for a term
// in a field when...
//
// - term vector info is disabled for that field;
// - and, the term appears in only a single doc for that field;
// - and, the term's freq is exactly 1 in that single doc for that field;
// - and, the docNum must fit into 31-bits;
//
// Otherwise, the "general" encoding is used instead.
//
// In the "1-hit" encoding, the field in that single doc may have
// other terms, which is supported in the "1-hit" encoding by the
// positive float31 norm.

const FSTValEncodingMask = uint64(0xc000000000000000)
const FSTValEncodingGeneral = uint64(0x0000000000000000)
const FSTValEncoding1Hit = uint64(0x8000000000000000)

func FSTValEncode1Hit(docNum uint64, normBits uint64) uint64 {
	return FSTValEncoding1Hit | ((mask31Bits & normBits) << 31) | (mask31Bits & docNum)
}

func FSTValDecode1Hit(v uint64) (docNum uint64, normBits uint64) {
	return (mask31Bits & v), (mask31Bits & (v >> 31))
}

const mask31Bits = uint64(0x000000007fffffff)

func under32Bits(x uint64) bool {
	return x <= mask31Bits
}

const docNum1HitFinished = math.MaxUint64

// PostingsList is an in-memory represenation of a postings list
type PostingsList struct {
	sb             *SegmentBase
	postingsOffset uint64
	freqOffset     uint64
	locOffset      uint64
	locBitmap      *roaring.Bitmap
	postings       *roaring.Bitmap
	except         *roaring.Bitmap

	// when normBits1Hit != 0, then this postings list came from a
	// 1-hit encoding, and only the docNum1Hit & normBits1Hit apply
	docNum1Hit   uint64
	normBits1Hit uint64
}

func (p *PostingsList) Size() int {
	sizeInBytes := reflectStaticSizePostingsList + size.SizeOfPtr

	if p.except != nil {
		sizeInBytes += int(p.except.GetSizeInBytes())
	}

	return sizeInBytes
}

func (p *PostingsList) OrInto(receiver *roaring.Bitmap) {
	if p.normBits1Hit != 0 {
		receiver.Add(uint32(p.docNum1Hit))
		return
	}

	if p.postings != nil {
		receiver.Or(p.postings)
	}
}

// Iterator returns an iterator for this postings list
func (p *PostingsList) Iterator() segment.PostingsIterator {
	return p.iterator(nil)
}

func (p *PostingsList) iterator(rv *PostingsIterator) *PostingsIterator {
	if rv == nil {
		rv = &PostingsIterator{}
	} else {
		freqNormReader := rv.freqNormReader
		if freqNormReader != nil {
			freqNormReader.Reset([]byte(nil))
		}
		freqNormDecoder := rv.freqNormDecoder

		locReader := rv.locReader
		if locReader != nil {
			locReader.Reset([]byte(nil))
		}
		locDecoder := rv.locDecoder

		buf := rv.buf

		*rv = PostingsIterator{} // clear the struct

		rv.freqNormReader = freqNormReader
		rv.freqNormDecoder = freqNormDecoder

		rv.locReader = locReader
		rv.locDecoder = locDecoder

		rv.buf = buf
	}
	rv.postings = p

	if p.normBits1Hit != 0 {
		// "1-hit" encoding
		rv.docNum1Hit = p.docNum1Hit
		rv.normBits1Hit = p.normBits1Hit

		if p.except != nil && p.except.Contains(uint32(rv.docNum1Hit)) {
			rv.docNum1Hit = docNum1HitFinished
		}

		return rv
	}

	// "general" encoding, check if empty
	if p.postings == nil {
		return rv
	}

	// prepare the freq chunk details
	var n uint64
	var read int
	var numFreqChunks uint64
	numFreqChunks, read = binary.Uvarint(p.sb.mem[p.freqOffset+n : p.freqOffset+n+binary.MaxVarintLen64])
	n += uint64(read)
	rv.freqChunkLens = make([]uint64, int(numFreqChunks))
	for i := 0; i < int(numFreqChunks); i++ {
		rv.freqChunkLens[i], read = binary.Uvarint(p.sb.mem[p.freqOffset+n : p.freqOffset+n+binary.MaxVarintLen64])
		n += uint64(read)
<<<<<<< HEAD
		rv.freqChunkOffsets = make([]uint64, int(numFreqChunks))
		for i := 0; i < int(numFreqChunks); i++ {
			rv.freqChunkOffsets[i], read = binary.Uvarint(p.sb.mem[p.freqOffset+n : p.freqOffset+n+binary.MaxVarintLen64])
			n += uint64(read)
		}
		rv.freqChunkStart = p.freqOffset + n
=======
	}
	rv.freqChunkStart = p.freqOffset + n
>>>>>>> a526fe70

	// prepare the loc chunk details
	n = 0
	var numLocChunks uint64
	numLocChunks, read = binary.Uvarint(p.sb.mem[p.locOffset+n : p.locOffset+n+binary.MaxVarintLen64])
	n += uint64(read)
	rv.locChunkLens = make([]uint64, int(numLocChunks))
	for i := 0; i < int(numLocChunks); i++ {
		rv.locChunkLens[i], read = binary.Uvarint(p.sb.mem[p.locOffset+n : p.locOffset+n+binary.MaxVarintLen64])
		n += uint64(read)
<<<<<<< HEAD
		rv.locChunkOffsets = make([]uint64, int(numLocChunks))
		for i := 0; i < int(numLocChunks); i++ {
			rv.locChunkOffsets[i], read = binary.Uvarint(p.sb.mem[p.locOffset+n : p.locOffset+n+binary.MaxVarintLen64])
			n += uint64(read)
		}
		rv.locChunkStart = p.locOffset + n
	} else {
		// "1-hit" encoding
		rv.normBits1Hit = p.normBits1Hit
=======
>>>>>>> a526fe70
	}
	rv.locChunkStart = p.locOffset + n

	rv.locBitmap = p.locBitmap

	rv.all = p.postings.Iterator()
	if p.except != nil {
		allExcept := roaring.AndNot(p.postings, p.except)
		rv.actual = allExcept.Iterator()
	} else {
		rv.actual = p.postings.Iterator()
	}

	return rv
}

// Count returns the number of items on this postings list
func (p *PostingsList) Count() uint64 {
	var n uint64
	if p.normBits1Hit != 0 {
		n = 1
	} else if p.postings != nil {
		n = p.postings.GetCardinality()
	}
	var e uint64
	if p.except != nil {
		e = p.except.GetCardinality()
	}
	if n <= e {
		return 0
	}
	return n - e
}

func (rv *PostingsList) read(postingsOffset uint64, d *Dictionary) error {
	rv.postingsOffset = postingsOffset

	// handle "1-hit" encoding special case
	if rv.postingsOffset&FSTValEncodingMask == FSTValEncoding1Hit {
		return rv.init1Hit(postingsOffset)
	}

	// read the location of the freq/norm details
	var n uint64
	var read int

	rv.freqOffset, read = binary.Uvarint(d.sb.mem[postingsOffset+n : postingsOffset+binary.MaxVarintLen64])
	n += uint64(read)

	rv.locOffset, read = binary.Uvarint(d.sb.mem[postingsOffset+n : postingsOffset+n+binary.MaxVarintLen64])
	n += uint64(read)

	var locBitmapOffset uint64
	locBitmapOffset, read = binary.Uvarint(d.sb.mem[postingsOffset+n : postingsOffset+n+binary.MaxVarintLen64])
	n += uint64(read)

	var locBitmapLen uint64
	locBitmapLen, read = binary.Uvarint(d.sb.mem[locBitmapOffset : locBitmapOffset+binary.MaxVarintLen64])

	locRoaringBytes := d.sb.mem[locBitmapOffset+uint64(read) : locBitmapOffset+uint64(read)+locBitmapLen]

	if rv.locBitmap == nil {
		rv.locBitmap = roaring.NewBitmap()
	}
	_, err := rv.locBitmap.FromBuffer(locRoaringBytes)
	if err != nil {
		return fmt.Errorf("error loading roaring bitmap of locations with hits: %v", err)
	}

	var postingsLen uint64
	postingsLen, read = binary.Uvarint(d.sb.mem[postingsOffset+n : postingsOffset+n+binary.MaxVarintLen64])
	n += uint64(read)

	roaringBytes := d.sb.mem[postingsOffset+n : postingsOffset+n+postingsLen]

	if rv.postings == nil {
		rv.postings = roaring.NewBitmap()
	}
	_, err = rv.postings.FromBuffer(roaringBytes)
	if err != nil {
		return fmt.Errorf("error loading roaring bitmap: %v", err)
	}

	return nil
}

func (rv *PostingsList) init1Hit(fstVal uint64) error {
	docNum, normBits := FSTValDecode1Hit(fstVal)

	rv.docNum1Hit = docNum
	rv.normBits1Hit = normBits

	return nil
}

// PostingsIterator provides a way to iterate through the postings list
type PostingsIterator struct {
	postings  *PostingsList
	all       roaring.IntIterable
	offset    int
	locoffset int
	actual    roaring.IntIterable

	currChunk         uint32
	currChunkFreqNorm []byte
	currChunkLoc      []byte
	freqNormDecoder   *govarint.Base128Decoder
	freqNormReader    *bytes.Reader
	locDecoder        *govarint.Base128Decoder
	locReader         *bytes.Reader

	freqChunkOffsets []uint64
	freqChunkStart   uint64

	locChunkOffsets []uint64
	locChunkStart   uint64

	locBitmap *roaring.Bitmap

	next     Posting    // reused across Next() calls
	nextLocs []Location // reused across Next() calls

	docNum1Hit   uint64
	normBits1Hit uint64

	buf []byte
}

func (i *PostingsIterator) Size() int {
	sizeInBytes := reflectStaticSizePostingsIterator + size.SizeOfPtr +
		len(i.currChunkFreqNorm) +
		len(i.currChunkLoc) +
		len(i.freqChunkOffsets)*size.SizeOfUint64 +
		len(i.locChunkOffsets)*size.SizeOfUint64 +
		i.next.Size()

	if i.locBitmap != nil {
		sizeInBytes += int(i.locBitmap.GetSizeInBytes())
	}

	for _, entry := range i.nextLocs {
		sizeInBytes += entry.Size()
	}

	return sizeInBytes
}

func (i *PostingsIterator) loadChunk(chunk int) error {
	if chunk >= len(i.freqChunkOffsets) || chunk >= len(i.locChunkOffsets) {
		return fmt.Errorf("tried to load chunk that doesn't exist %d/(%d %d)", chunk, len(i.freqChunkOffsets), len(i.locChunkOffsets))
	}

	end, start := i.freqChunkStart, i.freqChunkStart
	s, e := readChunkBoundary(chunk, i.freqChunkOffsets)
	start += s
	end += e
	i.currChunkFreqNorm = i.postings.sb.mem[start:end]
	if i.freqNormReader == nil {
		i.freqNormReader = bytes.NewReader(i.currChunkFreqNorm)
		i.freqNormDecoder = govarint.NewU64Base128Decoder(i.freqNormReader)
	} else {
		i.freqNormReader.Reset(i.currChunkFreqNorm)
	}

	end, start = i.locChunkStart, i.locChunkStart
	s, e = readChunkBoundary(chunk, i.locChunkOffsets)
	start += s
	end += e
	i.currChunkLoc = i.postings.sb.mem[start:end]
	if i.locReader == nil {
		i.locReader = bytes.NewReader(i.currChunkLoc)
		i.locDecoder = govarint.NewU64Base128Decoder(i.locReader)
	} else {
		i.locReader.Reset(i.currChunkLoc)
	}

	i.currChunk = uint32(chunk)
	return nil
}

func (i *PostingsIterator) readFreqNorm() (uint64, uint64, error) {
	if i.normBits1Hit != 0 {
		return 1, i.normBits1Hit, nil
	}

	freq, err := i.freqNormDecoder.GetU64()
	if err != nil {
		return 0, 0, fmt.Errorf("error reading frequency: %v", err)
	}
	normBits, err := i.freqNormDecoder.GetU64()
	if err != nil {
		return 0, 0, fmt.Errorf("error reading norm: %v", err)
	}
	return freq, normBits, err
}

// readLocation processes all the integers on the stream representing a single
// location.  if you care about it, pass in a non-nil location struct, and we
// will fill it.  if you don't care about it, pass in nil and we safely consume
// the contents.
func (i *PostingsIterator) readLocation(l *Location) error {
	// read off field
	fieldID, err := i.locDecoder.GetU64()
	if err != nil {
		return fmt.Errorf("error reading location field: %v", err)
	}
	// read off pos
	pos, err := i.locDecoder.GetU64()
	if err != nil {
		return fmt.Errorf("error reading location pos: %v", err)
	}
	// read off start
	start, err := i.locDecoder.GetU64()
	if err != nil {
		return fmt.Errorf("error reading location start: %v", err)
	}
	// read off end
	end, err := i.locDecoder.GetU64()
	if err != nil {
		return fmt.Errorf("error reading location end: %v", err)
	}
	// read off num array pos
	numArrayPos, err := i.locDecoder.GetU64()
	if err != nil {
		return fmt.Errorf("error reading location num array pos: %v", err)
	}

	// group these together for less branching
	if l != nil {
		l.field = i.postings.sb.fieldsInv[fieldID]
		l.pos = pos
		l.start = start
		l.end = end
		if numArrayPos > 0 {
			l.ap = make([]uint64, int(numArrayPos))
		}
	}

	// read off array positions
	for k := 0; k < int(numArrayPos); k++ {
		ap, err := i.locDecoder.GetU64()
		if err != nil {
			return fmt.Errorf("error reading array position: %v", err)
		}
		if l != nil {
			l.ap[k] = ap
		}
	}

	return nil
}

// Next returns the next posting on the postings list, or nil at the end
func (i *PostingsIterator) Next() (segment.Posting, error) {
	docNum, exists, err := i.nextDocNum()
	if err != nil || !exists {
		return nil, err
	}

	reuseLocs := i.next.locs // hold for reuse before struct clearing
	i.next = Posting{}       // clear the struct
	rv := &i.next
	rv.docNum = docNum

	var normBits uint64
	rv.freq, normBits, err = i.readFreqNorm()
	if err != nil {
		return nil, err
	}
	rv.norm = math.Float32frombits(uint32(normBits))

	if i.locBitmap != nil && i.locBitmap.Contains(uint32(docNum)) {
		// read off 'freq' locations, into reused slices
		if cap(i.nextLocs) >= int(rv.freq) {
			i.nextLocs = i.nextLocs[0:rv.freq]
		} else {
			i.nextLocs = make([]Location, rv.freq)
		}
		if cap(reuseLocs) >= int(rv.freq) {
			rv.locs = reuseLocs[0:rv.freq]
		} else {
			rv.locs = make([]segment.Location, rv.freq)
		}
		for j := 0; j < int(rv.freq); j++ {
			err := i.readLocation(&i.nextLocs[j])
			if err != nil {
				return nil, err
			}
			rv.locs[j] = &i.nextLocs[j]
		}
	}

	return rv, nil
}

// nextBytes returns the docNum and the encoded freq & loc bytes for
// the next posting
func (i *PostingsIterator) nextBytes() (
	docNumOut uint64, freq uint64, normBits uint64,
	bytesFreqNorm []byte, bytesLoc []byte, err error) {
	docNum, exists, err := i.nextDocNum()
	if err != nil || !exists {
		return 0, 0, 0, nil, nil, err
	}

	if i.normBits1Hit != 0 {
		if i.buf == nil {
			i.buf = make([]byte, binary.MaxVarintLen64*2)
		}
		n := binary.PutUvarint(i.buf, uint64(1))
		n += binary.PutUvarint(i.buf, i.normBits1Hit)
		return docNum, uint64(1), i.normBits1Hit, i.buf[:n], nil, nil
	}

	startFreqNorm := len(i.currChunkFreqNorm) - i.freqNormReader.Len()

	freq, normBits, err = i.readFreqNorm()
	if err != nil {
		return 0, 0, 0, nil, nil, err
	}

	endFreqNorm := len(i.currChunkFreqNorm) - i.freqNormReader.Len()
	bytesFreqNorm = i.currChunkFreqNorm[startFreqNorm:endFreqNorm]

	if i.locBitmap != nil && i.locBitmap.Contains(uint32(docNum)) {
		startLoc := len(i.currChunkLoc) - i.locReader.Len()

		for j := uint64(0); j < freq; j++ {
			err := i.readLocation(nil)
			if err != nil {
				return 0, 0, 0, nil, nil, err
			}
		}

		endLoc := len(i.currChunkLoc) - i.locReader.Len()
		bytesLoc = i.currChunkLoc[startLoc:endLoc]
	}

	return docNum, freq, normBits, bytesFreqNorm, bytesLoc, nil
}

// nextDocNum returns the next docNum on the postings list, and also
// sets up the currChunk / loc related fields of the iterator.
func (i *PostingsIterator) nextDocNum() (uint64, bool, error) {
	if i.normBits1Hit != 0 {
		if i.docNum1Hit == docNum1HitFinished {
			return 0, false, nil
		}
		docNum := i.docNum1Hit
		i.docNum1Hit = docNum1HitFinished // consume our 1-hit docNum
		return docNum, true, nil
	}

	if i.actual == nil || !i.actual.HasNext() {
		return 0, false, nil
	}

	n := i.actual.Next()
	allN := i.all.Next()

	nChunk := n / i.postings.sb.chunkFactor
	allNChunk := allN / i.postings.sb.chunkFactor

	// n is the next actual hit (excluding some postings)
	// allN is the next hit in the full postings
	// if they don't match, adjust offsets to factor in item we're skipping over
	// incr the all iterator, and check again
	for allN != n {
		// in different chunks, reset offsets
		if allNChunk != nChunk {
			i.locoffset = 0
			i.offset = 0
		} else {
			if i.currChunk != nChunk || i.currChunkFreqNorm == nil {
				err := i.loadChunk(int(nChunk))
				if err != nil {
					return 0, false, fmt.Errorf("error loading chunk: %v", err)
				}
			}

			// read off freq/offsets even though we don't care about them
			freq, _, err := i.readFreqNorm()
			if err != nil {
				return 0, false, err
			}
			if i.locBitmap.Contains(allN) {
				for j := 0; j < int(freq); j++ {
					err := i.readLocation(nil)
					if err != nil {
						return 0, false, err
					}
				}
			}

			// in same chunk, need to account for offsets
			i.offset++
		}

		allN = i.all.Next()
	}

	if i.currChunk != nChunk || i.currChunkFreqNorm == nil {
		err := i.loadChunk(int(nChunk))
		if err != nil {
			return 0, false, fmt.Errorf("error loading chunk: %v", err)
		}
	}

	return uint64(n), true, nil
}

// Posting is a single entry in a postings list
type Posting struct {
	docNum uint64
	freq   uint64
	norm   float32
	locs   []segment.Location
}

func (p *Posting) Size() int {
	sizeInBytes := reflectStaticSizePosting

	for _, entry := range p.locs {
		sizeInBytes += entry.Size()
	}

	return sizeInBytes
}

// Number returns the document number of this posting in this segment
func (p *Posting) Number() uint64 {
	return p.docNum
}

// Frequency returns the frequence of occurance of this term in this doc/field
func (p *Posting) Frequency() uint64 {
	return p.freq
}

// Norm returns the normalization factor for this posting
func (p *Posting) Norm() float64 {
	return float64(p.norm)
}

// Locations returns the location information for each occurance
func (p *Posting) Locations() []segment.Location {
	return p.locs
}

// Location represents the location of a single occurance
type Location struct {
	field string
	pos   uint64
	start uint64
	end   uint64
	ap    []uint64
}

func (l *Location) Size() int {
	return reflectStaticSizeLocation +
		len(l.field) +
		len(l.ap)*size.SizeOfUint64
}

// Field returns the name of the field (useful in composite fields to know
// which original field the value came from)
func (l *Location) Field() string {
	return l.field
}

// Start returns the start byte offset of this occurance
func (l *Location) Start() uint64 {
	return l.start
}

// End returns the end byte offset of this occurance
func (l *Location) End() uint64 {
	return l.end
}

// Pos returns the 1-based phrase position of this occurance
func (l *Location) Pos() uint64 {
	return l.pos
}

// ArrayPositions returns the array position vector associated with this occurance
func (l *Location) ArrayPositions() []uint64 {
	return l.ap
}<|MERGE_RESOLUTION|>--- conflicted
+++ resolved
@@ -193,17 +193,8 @@
 	for i := 0; i < int(numFreqChunks); i++ {
 		rv.freqChunkLens[i], read = binary.Uvarint(p.sb.mem[p.freqOffset+n : p.freqOffset+n+binary.MaxVarintLen64])
 		n += uint64(read)
-<<<<<<< HEAD
-		rv.freqChunkOffsets = make([]uint64, int(numFreqChunks))
-		for i := 0; i < int(numFreqChunks); i++ {
-			rv.freqChunkOffsets[i], read = binary.Uvarint(p.sb.mem[p.freqOffset+n : p.freqOffset+n+binary.MaxVarintLen64])
-			n += uint64(read)
-		}
-		rv.freqChunkStart = p.freqOffset + n
-=======
 	}
 	rv.freqChunkStart = p.freqOffset + n
->>>>>>> a526fe70
 
 	// prepare the loc chunk details
 	n = 0
@@ -214,18 +205,6 @@
 	for i := 0; i < int(numLocChunks); i++ {
 		rv.locChunkLens[i], read = binary.Uvarint(p.sb.mem[p.locOffset+n : p.locOffset+n+binary.MaxVarintLen64])
 		n += uint64(read)
-<<<<<<< HEAD
-		rv.locChunkOffsets = make([]uint64, int(numLocChunks))
-		for i := 0; i < int(numLocChunks); i++ {
-			rv.locChunkOffsets[i], read = binary.Uvarint(p.sb.mem[p.locOffset+n : p.locOffset+n+binary.MaxVarintLen64])
-			n += uint64(read)
-		}
-		rv.locChunkStart = p.locOffset + n
-	} else {
-		// "1-hit" encoding
-		rv.normBits1Hit = p.normBits1Hit
-=======
->>>>>>> a526fe70
 	}
 	rv.locChunkStart = p.locOffset + n
 
